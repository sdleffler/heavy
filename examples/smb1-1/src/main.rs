use std::path::Path;

use hv_core::{
    components::DynamicComponentConstructor,
    conf::Conf,
    engine::{Engine, EventHandler},
    filesystem::Filesystem,
    input::{GamepadAxis, GamepadButton, InputBinding, InputState, KeyCode, KeyMods},
    prelude::*,
    spaces::{Object, Space, Spaces},
    timer::TimeContext,
};

use hv_friends::{
    graphics::{
        Color, DrawMode, DrawableMut, GraphicsLock, GraphicsLockExt, Instance, MeshBuilder,
    },
    math::*,
    Position, SimpleHandler,
};

use std::io::Read;

#[derive(Debug, Clone, Copy, PartialEq, Eq, Hash)]
enum Button {
    A,
    B,
    Start,
    Left,
    Right,
    Down,
    Up,
}

impl LuaUserData for Button {}

#[derive(Debug, Clone, Copy, PartialEq, Eq, Hash)]
enum Axis {}

impl LuaUserData for Axis {}

fn default_input_bindings() -> InputBinding<Axis, Button> {
    InputBinding::new()
        .bind_gamepad_button_to_button(GamepadButton::West, Button::B)
        .bind_gamepad_button_to_button(GamepadButton::North, Button::A)
        .bind_gamepad_button_to_button(GamepadButton::Start, Button::Start)
        .bind_key_to_button(KeyCode::Z, Button::B)
        .bind_key_to_button(KeyCode::X, Button::A)
        .bind_key_to_button(KeyCode::Enter, Button::Start)
        .bind_key_to_button(KeyCode::Left, Button::Left)
        .bind_key_to_button(KeyCode::Right, Button::Right)
        .bind_key_to_button(KeyCode::Down, Button::Down)
        .bind_key_to_button(KeyCode::Up, Button::Up)
        .bind_key_to_button(KeyCode::A, Button::Left)
        .bind_key_to_button(KeyCode::D, Button::Right)
        .bind_key_to_button(KeyCode::S, Button::Down)
        .bind_key_to_button(KeyCode::W, Button::Up)
    // TODO: bind gamepad axis to button
}

#[derive(Debug, Clone, Copy)]
struct RequiresUpdate;

struct SmbOneOne {
    space: Shared<Space>,
    input_binding: InputBinding<Axis, Button>,
    input_state: Shared<InputState<Axis, Button>>,
    layer_batches: Vec<hv_tiled::LayerBatch>,
    x_scroll: usize,
    map_data: hv_tiled::MapData,
    timer: TimeContext,

    to_update: Vec<Object>,
}

impl SmbOneOne {
    pub fn new(engine: &Engine) -> Result<Self, Error> {
        let space = engine.get::<Spaces>().borrow_mut().create_space();
        let input_state = Shared::new(InputState::new());
        let mut fs = engine.fs();
        let lua = engine.lua();

        {
            let button = lua.create_table()?;
            button.set("A", Button::A)?;
            button.set("B", Button::B)?;
            button.set("Start", Button::Start)?;
            button.set("Left", Button::Left)?;
            button.set("Right", Button::Right)?;
            button.set("Down", Button::Down)?;
            button.set("Up", Button::Up)?;

            let input_state = input_state.clone();
            let space = space.clone();

            let requires_update = DynamicComponentConstructor::copy(RequiresUpdate);

            let chunk = mlua::chunk! {
                {
                    input = $input_state,
                    button = $button,
                    space = $space,

                    RequiresUpdate = $requires_update,
                }
            };

            lua.globals()
                .set("rust", lua.load(chunk).eval::<LuaTable>()?)?;
        }

        let mut tiled_lua_map = fs.open(Path::new("/maps/mario_bros_1-1.lua"))?;
        drop(fs);
        let mut tiled_buffer: Vec<u8> = Vec::new();
        tiled_lua_map.read_to_end(&mut tiled_buffer)?;
        let lua_chunk = lua.load(&tiled_buffer);
        let tiled_lua_table = lua_chunk.eval::<LuaTable>()?;
        let map_data = hv_tiled::MapData::from_lua(&tiled_lua_table)?;

        let mut tiled_layers = Vec::new();

        for layer in tiled_lua_table
            .get::<_, LuaTable>("layers")?
            .sequence_values::<LuaTable>()
        {
<<<<<<< HEAD
            tiled_layers.push(hv_tiled::Layer::from_lua_table(&layer?)?);
=======
            tiled_layers.push(hv_tiled::Layer::from_lua(&layer?)?);
>>>>>>> f071daa5
        }

        let mut tilesets = Vec::new();

        for tileset in tiled_lua_table
            .get::<_, LuaTable>("tilesets")?
            .sequence_values::<LuaTable>()
        {
            tilesets.push(hv_tiled::Tileset::from_lua(&tileset?)?);
        }

        drop(tiled_lua_table);
        drop(lua);

        let tileset_atlas = hv_tiled::TilesetAtlas::new(tilesets, engine)?;

        let mut layer_batches = Vec::with_capacity(tiled_layers.len());

        for layer in tiled_layers.iter() {
            layer_batches.push(hv_tiled::LayerBatch::new(
                layer,
                &tileset_atlas,
                engine,
                &map_data,
            ));
        }

        let mut simple_handler = SimpleHandler::new("main");
        simple_handler.init(engine)?;

        Ok(SmbOneOne {
            input_binding: default_input_bindings(),
            input_state,
            space,
            layer_batches,
            x_scroll: 0,
            map_data,
            timer: TimeContext::new(),

            to_update: Vec::new(),
        })
    }
}

impl EventHandler for SmbOneOne {
    fn update(&mut self, engine: &Engine, _dt: f32) -> Result<()> {
        let lua = engine.lua();

        self.timer.tick();
        let mut counter = 0;
        while self.timer.check_update_time_forced(60, &mut counter) {
            for (obj, ()) in self
                .space
                .borrow_mut()
                .query_mut::<()>()
                .with::<RequiresUpdate>()
            {
                self.to_update.push(obj);
            }

            for obj_to_update in self.to_update.drain(..) {
                let table = LuaTable::from_lua(obj_to_update.to_lua(&lua)?, &lua)?;
                table.call_method("update", ())?;
            }

            // self.x_scroll += 1;
            if self.x_scroll
                > ((self.map_data.width * self.map_data.tilewidth)
                    - (engine.mq().screen_size().0 as usize / 4))
            {
                self.x_scroll = 0;
            }
        }
        Ok(())
    }

    fn draw(&mut self, engine: &Engine) -> Result<()> {
        let graphics_lock = engine.get::<GraphicsLock>();
        let mut gfx = graphics_lock.lock();

        gfx.modelview_mut()
            .origin()
            .scale2(Vector2::new(4.0, 4.0))
            .translate2(Vector2::new((self.x_scroll as f32) * -1.0, 0.0));

        for layer_batch in self.layer_batches.iter_mut() {
            layer_batch.draw_mut(&mut gfx, Instance::new());
        }

        let mut space = self.space.borrow_mut();
        let mut mesh = MeshBuilder::new(gfx.state.null_texture.clone())
            .rectangle(
                DrawMode::fill(),
                Box2::from_half_extents(Point2::origin(), Vector2::new(8., 8.)),
                Color::RED,
            )
            .build(&mut gfx);

        for (_, Position(pos)) in space.query_mut::<&Position>() {
            mesh.draw_mut(&mut gfx, Instance::new().translate2(pos.center().coords));
        }

        Ok(())
    }

    fn key_down_event(&mut self, _: &Engine, keycode: KeyCode, _: KeyMods, _: bool) {
        if let Some(effect) = self.input_binding.resolve_keycode(keycode) {
            self.input_state.borrow_mut().update_effect(effect, true);
        }
    }

    fn key_up_event(&mut self, _: &Engine, keycode: KeyCode, _: KeyMods) {
        if let Some(effect) = self.input_binding.resolve_keycode(keycode) {
            self.input_state.borrow_mut().update_effect(effect, false);
        }
    }

    fn gamepad_button_down_event(&mut self, _: &Engine, button: GamepadButton, _: bool) {
        if let Some(effect) = self.input_binding.resolve_gamepad_button(button) {
            self.input_state.borrow_mut().update_effect(effect, true);
        }
    }

    fn gamepad_button_up_event(&mut self, _engine: &Engine, button: GamepadButton) {
        if let Some(effect) = self.input_binding.resolve_gamepad_button(button) {
            self.input_state.borrow_mut().update_effect(effect, false);
        }
    }

    fn gamepad_axis_changed_event(&mut self, _: &Engine, axis: GamepadAxis, position: f32) {
        if let Some(effect) = self.input_binding.resolve_gamepad_axis(axis, position) {
            self.input_state
                .borrow_mut()
                .update_effect(effect, position.abs() > f32::EPSILON);
        }
    }
}

fn main() {
    simple_logger::SimpleLogger::new().init().unwrap();

    let conf = Conf {
        filesystem: Filesystem::from_project_dirs(Path::new(""), "smb1-1", "Heavy Orbit").unwrap(),
        window_width: 1024,
        window_height: 960,
        ..Conf::default()
    };

    Engine::run(conf, SmbOneOne::new)
}<|MERGE_RESOLUTION|>--- conflicted
+++ resolved
@@ -123,11 +123,7 @@
             .get::<_, LuaTable>("layers")?
             .sequence_values::<LuaTable>()
         {
-<<<<<<< HEAD
-            tiled_layers.push(hv_tiled::Layer::from_lua_table(&layer?)?);
-=======
             tiled_layers.push(hv_tiled::Layer::from_lua(&layer?)?);
->>>>>>> f071daa5
         }
 
         let mut tilesets = Vec::new();
