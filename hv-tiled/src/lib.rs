use hv_core::{engine::Engine, prelude::*};

use hv_friends::{
    graphics::{
        sprite::{AnimationState, Direction, Frame, SpriteSheet, Tag, TagId},
        CachedTexture, Color, Drawable, DrawableMut, Graphics, GraphicsLock, GraphicsLockExt,
        Instance, SpriteBatch, SpriteId, Texture,
    },
    math::Box2,
    math::Vector2,
};

use std::{collections::HashMap, io::Read, path::Path};

#[derive(Debug, Clone)]
pub enum LayerType {
    Tile,
    Object,
}

impl LayerType {
    pub fn from_lua(t: &LuaTable) -> Result<Self, Error> {
        match t.get::<_, LuaString>("type")?.to_str()? {
            "objectgroup" => Ok(LayerType::Object),
            "tilelayer" => Ok(LayerType::Tile),
            s => Err(anyhow!("Unsupported layer type: {}", s)),
        }
    }
}

// TODO: This type was pulled from the Tiled crate, but the Color and File variants
// are never constructed. This might be a bug depending on what the "properties"
// table contains
#[derive(Debug, PartialEq, Clone)]
pub enum Property {
    Bool(bool),
    Float(f64),
    Int(i64),
    String(String),
    Obj(ObjectId),
    Color(u32),
    File(String),
}

pub trait BoxExt {
    fn floor_to_u32(self) -> Box2<u32>;
    fn to_pixel_space(self, map_md: &MapMetaData) -> Box2<u32>;
}

impl BoxExt for Box2<f32> {
    fn floor_to_u32(self) -> Box2<u32> {
        Box2::new(
            self.mins.x as u32,
            self.mins.y as u32,
            (self.maxs.x - self.mins.x) as u32,
            (self.maxs.y - self.mins.y) as u32,
        )
    }

    fn to_pixel_space(self, map_md: &MapMetaData) -> Box2<u32> {
        self.floor_to_u32().to_pixel_space(map_md)
    }
}

impl BoxExt for Box2<u32> {
    fn floor_to_u32(self) -> Box2<u32> {
        self
    }

    fn to_pixel_space(self, map_md: &MapMetaData) -> Box2<u32> {
        Box2::new(
            self.mins.x / map_md.tilewidth,
            self.mins.y / map_md.tileheight,
            (self.maxs.x - self.mins.x) / map_md.tilewidth,
            (self.maxs.y - self.mins.y) / map_md.tileheight,
        )
    }
}

pub trait ColorExt {
    fn from_tiled_hex(hex: &str) -> Result<Color, Error>;
    fn from_tiled_lua_table(c_t: &LuaTable) -> Result<Color, Error>;
}

impl ColorExt for Color {
    fn from_tiled_hex(hex: &str) -> Result<Color, Error> {
        Ok(Color::from_rgb_u32(u32::from_str_radix(
            hex.trim_start_matches('#'),
            16,
        )?))
    }

    fn from_tiled_lua_table(c_t: &LuaTable) -> Result<Color, Error> {
        match c_t.get::<_, LuaTable>("color") {
            Ok(t) => {
                let mut iter = t.sequence_values();
                let r = iter
                    .next()
                    .ok_or_else(|| anyhow!("Should've gotten a value for R, got nothing"))??;
                let g = iter
                    .next()
                    .ok_or_else(|| anyhow!("Should've gotten a value for G, got nothing"))??;
                let b = iter
                    .next()
                    .ok_or_else(|| anyhow!("Should've gotten a value for B, got nothing"))??;
                Ok(Color::from_rgb(r, g, b))
            }
            Err(_) => Ok(Color::BLACK),
        }
    }
}

#[derive(Debug, Clone)]
pub struct Properties(HashMap<String, Property>);

impl Properties {
    pub fn from_lua(props: &LuaTable) -> Result<Self, Error> {
        let mut properties = HashMap::new();
        let props_t = props.get::<_, LuaTable>("properties")?;

        for pair_res in props_t.pairs() {
            let pair = pair_res?;
            let val = match pair.1 {
                LuaValue::Boolean(b) => Property::Bool(b),
                LuaValue::Integer(i) => Property::Int(i),
                LuaValue::Number(n) => Property::Float(n),
                LuaValue::String(s) => Property::String(s.to_str()?.to_owned()),
                LuaValue::Table(t) => Property::Obj(ObjectId::new(t.get("id")?, false)), // I believe tables will only come through for Object properties
                l => {
                    return Err(anyhow!(
                        "Got an unexpected value in the properties section: {:?}",
                        l
                    ))
                }
            };
            properties.insert(pair.0, val);
        }
        Ok(Properties(properties))
    }
}

#[derive(Debug, Clone)]
pub enum Encoding {
    Lua,
}

#[derive(Debug, Clone)]
pub enum Orientation {
    Orthogonal,
    Isometric,
}

#[derive(Debug, Clone)]
pub enum RenderOrder {
    RightDown,
    RightUp,
    LeftDown,
    LeftUp,
}

#[derive(Debug, Clone, Eq, PartialEq, Copy, Hash)]
pub struct TileId(u32, u32);

impl TileId {
    pub fn to_index(&self) -> Option<usize> {
        if self.0 == 0 {
            None
        } else {
            Some((self.0 - 1) as usize)
        }
    }
}

#[derive(Debug, PartialEq, Eq, Clone, Copy)]
pub struct TileLayerId {
    // global layer id and local layer id
    // global layer id is set by tiled, local layer id is generated sequentially in the order
    // that the layers are parsed
    glid: u32,
    llid: u32,
}

#[derive(Debug, PartialEq, Eq, Clone, Copy)]
pub struct ObjectLayerId {
    // global layer id and local layer id
    // global layer id is set by tiled, local layer id is generated sequentially in the order
    // that the layers are parsed
    glid: u32,
    llid: u32,
}

#[derive(Debug, Clone)]
pub struct MapMetaData {
    pub tsx_ver: String,
    pub lua_ver: String,
    pub tiled_ver: String,
    pub orientation: Orientation,
    pub render_order: RenderOrder,
    pub width: u32,
    pub height: u32,
    pub tilewidth: u32,
    pub tileheight: u32,
    pub nextlayerid: u32,
    pub nextobjectid: u32,
    pub properties: Properties,
}

impl MapMetaData {
    pub fn from_lua(map_table: &LuaTable) -> Result<Self, Error> {
        let render_order = match map_table.get::<_, LuaString>("renderorder")?.to_str()? {
            "right-down" => RenderOrder::RightDown,
            r => return Err(anyhow!("Got an unsupported renderorder: {}", r)),
        };

        let orientation = match map_table.get::<_, LuaString>("orientation")?.to_str()? {
            "orthogonal" => Orientation::Orthogonal,
            o => return Err(anyhow!("Got an unsupported orientation: {}", o)),
        };

        Ok(MapMetaData {
            width: map_table.get("width")?,
            height: map_table.get("height")?,
            tilewidth: map_table.get("tilewidth")?,
            tileheight: map_table.get("tileheight")?,
            tsx_ver: map_table
                .get::<_, LuaString>("version")?
                .to_str()?
                .to_owned(),
            lua_ver: map_table
                .get::<_, LuaString>("luaversion")?
                .to_str()?
                .to_owned(),
            tiled_ver: map_table
                .get::<_, LuaString>("tiledversion")?
                .to_str()?
                .to_owned(),
            nextlayerid: map_table.get::<_, LuaInteger>("nextlayerid")? as u32,
            nextobjectid: map_table.get::<_, LuaInteger>("nextobjectid")? as u32,
            properties: Properties::from_lua(map_table)?,
            orientation,
            render_order,
        })
    }
}

#[derive(Debug, Clone)]
pub struct TileLayer {
    layer_type: LayerType,
    id: TileLayerId,
    name: String,
    x: u32,
    y: u32,
    width: u32,
    height: u32,
    visible: bool,
    opacity: f64,
    offset_x: u32,
    offset_y: u32,
    properties: Properties,
    encoding: Encoding,
    data: Vec<TileId>,
}

impl TileLayer {
    pub fn from_lua(t: &LuaTable, llid: u32, tile_buffer: &[TileId]) -> Result<TileLayer, Error> {
        let layer_type = match t.get::<_, LuaString>("type")?.to_str()? {
            "tilelayer" => LayerType::Tile,
            s => return Err(anyhow!("Got an unsupported tilelayer type: {}", s)),
        };

        let encoding = match t.get::<_, LuaString>("encoding")?.to_str()? {
            "lua" => Encoding::Lua,
            e => return Err(anyhow!("Got an unsupported encoding type: {}", e)),
        };

        let width = t.get("width")?;
        let height = t.get("height")?;
        let mut tile_data = Vec::with_capacity((width * height) as usize);

        for tile in t
            .get::<_, LuaTable>("data")?
            .sequence_values::<LuaInteger>()
        {
            tile_data.push(tile_buffer[tile? as usize]);
        }

        Ok(TileLayer {
            id: TileLayerId {
                glid: t.get("id")?,
                llid,
            },
            name: t.get::<_, LuaString>("name")?.to_str()?.to_owned(),
            x: t.get("x")?,
            y: t.get("y")?,
            visible: t.get("visible")?,
            opacity: t.get("opacity")?,
            offset_x: t.get("offsetx")?,
            offset_y: t.get("offsety")?,
            data: tile_data,
            properties: Properties::from_lua(t)?,
            encoding,
            layer_type,
            width,
            height,
        })
    }
}

type ObjectLayer = ObjectGroup;

#[derive(Debug, Clone)]
pub struct Map {
    pub meta_data: MapMetaData,
    pub tile_layers: Vec<TileLayer>,
    pub object_layers: Vec<ObjectLayer>,
    pub tilesets: Tilesets,
    pub tile_layer_map: HashMap<String, TileLayerId>,
    pub object_layer_map: HashMap<String, ObjectLayerId>,
    obj_slab: slab::Slab<Object>,
    obj_id_to_ref_map: HashMap<ObjectId, ObjectRef>,
}

#[derive(Debug, Clone)]
pub enum CoordSpace {
    Pixel,
    Tile,
}

impl Map {
    pub fn new(map_path: &str, engine: &Engine, path_prefix: Option<&str>) -> Result<Map, Error> {
        let mut fs = engine.fs();
        let lua = engine.lua();
        let mut tiled_lua_map = fs.open(Path::new(map_path))?;

        drop(fs);

        let mut tiled_buffer: Vec<u8> = Vec::new();
        tiled_lua_map.read_to_end(&mut tiled_buffer)?;
        let lua_chunk = lua.load(&tiled_buffer);
        let tiled_lua_table = lua_chunk.eval::<LuaTable>()?;
        let meta_data = MapMetaData::from_lua(&tiled_lua_table)?;

        let mut tilesets = Vec::new();
        let mut tile_buffer = vec![TileId(0, 0)];
        let mut obj_slab = slab::Slab::new();

        for (tileset, i) in tiled_lua_table
            .get::<_, LuaTable>("tilesets")?
            .sequence_values::<LuaTable>()
            .zip(0..)
        {
            let tileset = Tileset::from_lua(&tileset?, path_prefix, i, &mut obj_slab)?;
            tile_buffer.reserve(tileset.tilecount as usize);
            for tile_id_num in tileset.first_gid..tileset.tilecount {
                tile_buffer.push(TileId(tile_id_num, i));
            }
            tilesets.push(tileset);
        }

        let mut tile_layers = Vec::new();
        let mut object_layers = Vec::new();

        let mut tile_layer_map = HashMap::new();
        let mut object_layer_map = HashMap::new();

        let mut obj_id_to_ref_map = HashMap::new();

        let mut tile_llid = 0;
        let mut obj_llid = 0;

        for layer in tiled_lua_table
            .get::<_, LuaTable>("layers")?
            .sequence_values::<LuaTable>()
        {
            let layer = layer?;
            let layer_type = LayerType::from_lua(&layer)?;
            match layer_type {
                LayerType::Tile => {
                    let tile_layer = TileLayer::from_lua(&layer, tile_llid, &tile_buffer)?;
                    tile_layer_map.insert(tile_layer.name.clone(), tile_layer.id);
                    tile_layers.push(tile_layer);
                    tile_llid += 1;
                }
                LayerType::Object => {
                    let (obj_group, obj_ids_and_refs) =
                        ObjectGroup::from_lua(&layer, obj_llid, true, &mut obj_slab)?;
                    for (obj_id, obj_ref) in obj_ids_and_refs.iter() {
                        obj_id_to_ref_map.insert(obj_id.clone(), *obj_ref);
                    }
                    object_layer_map.insert(obj_group.name.clone(), obj_group.id);
                    object_layers.push(obj_group);
                    obj_llid += 1;
                }
            }
        }

        drop(tiled_lua_table);
        drop(lua);

        Ok(Map {
            meta_data,
            tile_layers,
            tilesets: Tilesets(tilesets),
            object_layers,
            tile_layer_map,
            object_layer_map,
            obj_slab,
            obj_id_to_ref_map,
        })
    }

    pub fn get_tile_at(
        &self,
        x: u32,
        y: u32,
        coordinate_space: CoordSpace,
    ) -> Vec<(TileId, TileLayerId)> {
        let mut tile_layer_buff = Vec::new();
        let (x, y) = match coordinate_space {
            CoordSpace::Pixel => (x / self.meta_data.tilewidth, y / self.meta_data.tileheight),
            CoordSpace::Tile => (x, y),
        };
        let offset = (self.meta_data.height * self.meta_data.width) - self.meta_data.width;

        for layer in self.tile_layers.iter() {
            // We subtract top from y * self.meta_data.width since tiled stores it's tiles top left
            // to bottom right, and we want to index bottom left to top right
            if let Some(tile_id) = layer
                .data
                .get(((offset - (y * self.meta_data.width)) + x) as usize)
            {
                // TODO: there should be a better way to ID a layer than this
                if tile_id.to_index().is_some() {
                    tile_layer_buff.push((*tile_id, layer.id));
                }
            }
        }
        tile_layer_buff
    }

    pub fn get_tile_in_layer(
        &self,
        x: u32,
        y: u32,
        layer: TileLayerId,
        coordinate_space: CoordSpace,
    ) -> Option<TileId> {
        let (x, y) = match coordinate_space {
            CoordSpace::Pixel => (x / self.meta_data.tilewidth, y / self.meta_data.tileheight),
            CoordSpace::Tile => (x, y),
        };

        let offset = (self.meta_data.height * self.meta_data.width) - self.meta_data.width;

        let layer = &self.tile_layers[layer.llid as usize];

        match layer
            .data
            .get(((offset - (y * self.meta_data.width)) + x) as usize)
        {
            Some(t_id) if t_id.to_index().is_some() => Some(*t_id),
            Some(_) | None => None,
        }
    }

    pub fn get_tiles_in_bb(
        &self,
        bb: Box2<u32>,
        coordinate_space: CoordSpace,
    ) -> impl Iterator<Item = (Vec<(TileId, TileLayerId)>, u32, u32)> + '_ {
        let box_in_tiles = match coordinate_space {
            CoordSpace::Pixel => (
                (
                    (bb.mins.x / (self.meta_data.tilewidth)),
                    (bb.mins.y / (self.meta_data.tileheight)),
                ),
                (
                    (bb.maxs.x as f32 / (self.meta_data.tilewidth as f32)).ceil() as u32,
                    (bb.maxs.y as f32 / (self.meta_data.tileheight as f32)).ceil() as u32,
                ),
            ),

            CoordSpace::Tile => ((bb.mins.x, bb.mins.y), (bb.maxs.x, bb.maxs.y)),
        };
        ((box_in_tiles.0 .1)..=(box_in_tiles.1 .1)).flat_map(move |y| {
            ((box_in_tiles.0 .0)..=(box_in_tiles.1 .0))
                .map(move |x| (self.get_tile_at(x, y, CoordSpace::Tile), x, y))
        })
    }

    pub fn get_tiles_in_bb_in_layer(
        &self,
        bb: Box2<u32>,
        layer_id: TileLayerId,
        coordinate_space: CoordSpace,
    ) -> impl Iterator<Item = (TileId, u32, u32)> + '_ {
        let box_in_tiles = match coordinate_space {
            CoordSpace::Pixel => (
                (
                    (bb.mins.x / (self.meta_data.tilewidth)),
                    (bb.mins.y / (self.meta_data.tileheight)),
                ),
                (
                    (bb.maxs.x as f32 / (self.meta_data.tilewidth as f32)).ceil() as u32,
                    (bb.maxs.y as f32 / (self.meta_data.tileheight as f32)).ceil() as u32,
                ),
            ),

            CoordSpace::Tile => ((bb.mins.x, bb.mins.y), (bb.maxs.x, bb.maxs.y)),
        };
        ((box_in_tiles.0 .1)..=(box_in_tiles.1 .1)).flat_map(move |y| {
            ((box_in_tiles.0 .0)..=(box_in_tiles.1 .0)).filter_map(move |x| {
                self.get_tile_in_layer(x, y, layer_id, CoordSpace::Tile)
                    .map(|t| (t, x, y))
            })
        })
    }

    pub fn get_obj(&self, obj_ref: &ObjectRef) -> &Object {
        &self.obj_slab[obj_ref.0]
    }

    pub fn get_objs_from_obj_group<'a>(
        &'a self,
        obj_group: &'a ObjectGroup,
    ) -> impl Iterator<Item = &'a Object> + 'a {
        obj_group.get_obj_refs().map(move |o| &self.obj_slab[o.0])
    }

    pub fn get_obj_grp_from_tile_id(&self, tileid: &TileId) -> Option<&ObjectGroup> {
        self.tilesets
            .get_tile(tileid)
            .and_then(|t| t.objectgroup.as_ref())
    }

    pub fn get_obj_grp_from_layer_id(&self, obj_layer_id: &ObjectLayerId) -> &ObjectGroup {
        &self.object_layers[obj_layer_id.llid as usize]
    }
}

// TODO: implement this struct. How do we want to draw objects?
pub struct ObjectLayerBatch;

#[derive(Debug, Clone)]
pub struct SpriteSheetState {
<<<<<<< HEAD
    frame: SpriteFrame,
    tag: SpriteTag,
    sprite_tag: TagId,
=======
    animation_state: AnimationState,
    animated_sprite_index: SpriteId,
    animated_sprite_tag: TagId,
>>>>>>> 43365e1b
}

pub struct TileLayerBatches(Vec<TileLayerBatch>);

impl TileLayerBatches {
    pub fn new(
        tile_layers: &[TileLayer],
        ts_render_data: &TilesetRenderData,
        map: &Map,
        engine: &Engine,
    ) -> Self {
        let mut batches = Vec::with_capacity(tile_layers.len());
        for tile_layer in tile_layers.iter() {
            batches.push(TileLayerBatch::new(
                tile_layer,
                ts_render_data,
                engine,
                &map.meta_data,
            ));
        }
        TileLayerBatches(batches)
    }

    pub fn update_all_batches(&mut self, dt: f32, ts_render_data: &TilesetRenderData) {
        for tile_layer_batch in self.0.iter_mut() {
            tile_layer_batch.update_batches(dt, ts_render_data);
        }
    }

    pub fn get_tile_batch_layers(&mut self) -> impl Iterator<Item = &mut TileLayerBatch> + '_ {
        self.0.iter_mut()
    }
}

impl DrawableMut for TileLayerBatches {
    fn draw_mut(&mut self, ctx: &mut Graphics, instance: Instance) {
        for tile_layer in self.0.iter_mut() {
            if tile_layer.visible {
                for batch in tile_layer.sprite_batches.iter_mut() {
                    batch.draw_mut(
                        ctx,
                        instance.translate2(Vector2::new(tile_layer.offx, tile_layer.offy)),
                    );
                }
            }
        }
    }
}

pub struct TileLayerBatch {
    id: TileLayerId,
    sprite_sheet_info: Vec<HashMap<SpriteId, SpriteSheetState>>,
    pub sprite_id_map: HashMap<(u32, u32), SpriteId>,
    sprite_batches: Vec<SpriteBatch<CachedTexture>>,
    pub visible: bool,
    pub opacity: f64,
    pub offx: f32,
    pub offy: f32,
}

impl DrawableMut for TileLayerBatch {
    fn draw_mut(&mut self, ctx: &mut Graphics, instance: Instance) {
        for batch in self.sprite_batches.iter_mut() {
            batch.draw_mut(ctx, instance);
        }
    }
}

impl TileLayerBatch {
    pub fn new(
        layer: &TileLayer,
        ts_render_data: &TilesetRenderData,
        engine: &Engine,
        map_meta_data: &MapMetaData,
    ) -> Self {
        // We need 1 sprite batch per texture
        let mut sprite_batches = Vec::with_capacity(ts_render_data.textures_and_spritesheets.len());
        let mut ss_state = vec![HashMap::new(); ts_render_data.textures_and_spritesheets.len()];
        let mut sprite_id_map = HashMap::new();

        let graphics_lock = engine.get::<GraphicsLock>();

        for (texture, _) in ts_render_data.textures_and_spritesheets.iter() {
            let mut acquired_lock = GraphicsLockExt::lock(&graphics_lock);
            sprite_batches.push(SpriteBatch::new(&mut acquired_lock, texture.clone()));
            drop(acquired_lock);
        }

        let top = layer.height * map_meta_data.tileheight;

        for y_cord in 0..layer.height {
            for x_cord in 0..layer.width {
                let tile = layer.data[(y_cord * layer.width + x_cord) as usize];
                // Tile indices start at 1, 0 represents no tile, so we offset the tile by 1
                // first, and skip making the instance param if the tile is 0
                if let Some(index) = tile.to_index() {
                    let sprite_id = sprite_batches[tile.1 as usize].insert(
                        Instance::new()
                            .src(ts_render_data.uvs[index])
                            .color(Color::new(1.0, 1.0, 1.0, layer.opacity as f32))
                            .translate2(Vector2::new(
                                (x_cord * map_meta_data.tilewidth) as f32,
                                // Need to offset by 1 here since tiled renders maps top right to bottom left, but we do bottom left to top right
                                (top - ((y_cord + 1) * map_meta_data.tileheight)) as f32,
                            )),
                    );

                    sprite_id_map.insert((x_cord, y_cord), sprite_id);

                    if let Some(t) = ts_render_data.tile_to_tag_map.get(&tile) {
                        let animation_state = ts_render_data.textures_and_spritesheets
                            [tile.1 as usize]
                            .1
                            .at_tag(*t, true);
<<<<<<< HEAD
                        ss_state[tile.1 as usize].insert(
                            sprite_id,
                            SpriteSheetState {
                                frame,
                                tag,
                                sprite_tag: *t,
                            },
                        );
=======
                        ss_state[tile.1 as usize].push(SpriteSheetState {
                            animation_state,
                            animated_sprite_index: sprite_id,
                            animated_sprite_tag: *t,
                        });
>>>>>>> 43365e1b
                    }
                }
            }
        }

        TileLayerBatch {
            sprite_sheet_info: ss_state,
            visible: layer.visible,
            opacity: layer.opacity,
            offx: (layer.x * map_meta_data.tilewidth) as f32,
            offy: (layer.y * map_meta_data.tileheight) as f32,
            id: layer.id,
            sprite_batches,
            sprite_id_map,
        }
    }

    pub fn update_batches(&mut self, dt: f32, ts_render_data: &TilesetRenderData) {
        for (i, batch) in self.sprite_batches.iter_mut().enumerate() {
            for (sprite_index, ss_state) in self.sprite_sheet_info[i].iter_mut() {
                let sprite_sheet = &ts_render_data.textures_and_spritesheets[i].1;
<<<<<<< HEAD
                batch[*sprite_index].src = sprite_sheet[ss_state.frame.0].uvs;
                sprite_sheet.update_animation(dt, &mut ss_state.tag, &mut ss_state.frame);
=======
                batch[ss_state.animated_sprite_index].src =
                    sprite_sheet[ss_state.animation_state.frame_id].uvs;
                sprite_sheet.update_animation(dt, &mut ss_state.animation_state);
>>>>>>> 43365e1b
            }
        }
    }

    pub fn set_tile(
        &mut self,
        x: u32,
        y: u32,
        tile: TileId,
        ts_render_data: &TilesetRenderData,
        map: &mut Map,
    ) -> Option<(SpriteId, TileId)> {
        let layer = &mut map.tile_layers[self.id.llid as usize];
        let top = layer.height * map.meta_data.tileheight;

        // Insert the new tile into the sprite sheet
        let index = tile.to_index().unwrap();
        let sprite_id = self.sprite_batches[tile.1 as usize].insert(
            Instance::new()
                .src(ts_render_data.uvs[index])
                .color(Color::new(1.0, 1.0, 1.0, self.opacity as f32))
                .translate2(Vector2::new(
                    (x * map.meta_data.tilewidth) as f32,
                    // Need to offset by 1 here since tiled renders maps top right to bottom left, but we do bottom left to top right
                    (top - ((y + 1) * map.meta_data.tileheight)) as f32,
                )),
        );

        // If it's an animated tile, add it to the sprite sheet state hashmap so that it'll get updated correctly
        if let Some(t) = ts_render_data.tile_to_tag_map.get(&tile) {
            let (frame, tag) = ts_render_data.textures_and_spritesheets[tile.1 as usize]
                .1
                .at_tag(*t, true);
            self.sprite_sheet_info[tile.1 as usize].insert(
                sprite_id,
                SpriteSheetState {
                    frame,
                    tag,
                    sprite_tag: *t,
                },
            );
        }

        let mut ret_val = None;
        let tile_ref = &mut layer.data[(y * layer.width + x) as usize];

        // Insert the new sprite id, if it already existed in the old sprite id map, we need to check if it was an animated sprite
        if let Some(old_sprite_id) = self.sprite_id_map.insert((x, y), sprite_id) {
            // Attempt to remove the sprite sheet info if it exists since we don't want to update animation info for a sprite that doesn't exist
            self.sprite_sheet_info[tile.1 as usize].remove(&old_sprite_id);
            ret_val = Some((old_sprite_id, *tile_ref));
        };

        // Update the layer with the new tile id
        *tile_ref = tile;

        ret_val
    }
}

#[derive(Debug, PartialEq, Clone)]
pub enum ObjectShape {
    Rect,
    Ellipse,
    Polyline { points: Vec<(f32, f32)> },
    Polygon { points: Vec<(f32, f32)> },
    Point,
}

impl ObjectShape {
    pub fn from_string(s: &str) -> Result<Self, Error> {
        match s {
            "rectangle" => Ok(ObjectShape::Rect),
            "ellipse" => Ok(ObjectShape::Ellipse),
            "point" => Ok(ObjectShape::Point),
            s if s == "polygon" || s == "polyline" => {
                Err(anyhow!("{} objects aren't supported yet, ping Maxim", s))
            }
            e => Err(anyhow!("Got an unsupported shape type: {}", e)),
        }
    }
}

#[derive(Debug, Clone)]
pub enum DrawOrder {
    TopDown,
    Index,
}

impl DrawOrder {
    fn from_lua(t: &LuaTable) -> Result<Self, Error> {
        match t.get::<_, LuaString>("draworder")?.to_str()? {
            "topdown" => Ok(DrawOrder::TopDown),
            "index" => Ok(DrawOrder::Index),
            s => Err(anyhow!("Unsupported draw order: {}", s)),
        }
    }
}

#[derive(Debug, Clone)]
enum Halign {
    Left,
    Center,
    Right,
    Justify,
}

impl Halign {
    pub fn from_lua(t: &LuaTable) -> Result<Self, Error> {
        match t.get::<_, LuaString>("halign") {
            Ok(s) => match s.to_str()? {
                "left" => Ok(Halign::Left),
                "center" => Ok(Halign::Center),
                "right" => Ok(Halign::Right),
                "justify" => Ok(Halign::Justify),
                s => Err(anyhow!("Unsupported halign value: {}", s)),
            },
            Err(_) => Ok(Halign::Left),
        }
    }
}

#[derive(Debug, Clone)]
enum Valign {
    Top,
    Center,
    Bottom,
}

impl Valign {
    pub fn from_lua(t: &LuaTable) -> Result<Self, Error> {
        match t.get::<_, LuaString>("valign") {
            Ok(s) => match s.to_str()? {
                "top" => Ok(Valign::Top),
                "center" => Ok(Valign::Center),
                "bottom" => Ok(Valign::Bottom),
                s => Err(anyhow!("Unsupported valign value: {}", s)),
            },
            Err(_) => Ok(Valign::Top),
        }
    }
}

#[derive(Debug, Clone)]
pub struct Text {
    wrapping: bool,
    text: String,
    fontfamily: String,
    pixelsize: u32,
    color: Color,
    bold: bool,
    italic: bool,
    underline: bool,
    strikeout: bool,
    kerning: bool,
    halign: Halign,
    valign: Valign,
}

impl Text {
    pub fn from_lua(t_table: &LuaTable) -> Result<Self, Error> {
        let fontfamily = match t_table.get::<_, LuaString>("fontfamily") {
            Ok(s) => s.to_str()?.to_owned(),
            Err(_) => "sans-serif".to_owned(),
        };

        Ok(Text {
            text: t_table.get::<_, LuaString>("text")?.to_str()?.to_owned(),
            pixelsize: t_table.get("pixelsize").unwrap_or(16),
            wrapping: t_table.get("wrapping").unwrap_or(false),
            color: Color::from_tiled_lua_table(t_table)?,
            bold: t_table.get("bold").unwrap_or(false),
            italic: t_table.get("italic").unwrap_or(false),
            underline: t_table.get("underline").unwrap_or(false),
            strikeout: t_table.get("strikeout").unwrap_or(false),
            kerning: t_table.get("kerning").unwrap_or(true),
            halign: Halign::from_lua(t_table)?,
            valign: Valign::from_lua(t_table)?,
            fontfamily,
        })
    }
}

#[derive(Debug, Eq, PartialEq, Hash, Clone)]
pub struct ObjectId {
    id: u32,
    from_obj_layer: bool,
}

impl ObjectId {
    fn new(id: u32, from_obj_layer: bool) -> Self {
        ObjectId { id, from_obj_layer }
    }

    pub fn tainted_new(id: u32) -> Self {
        ObjectId {
            id,
            from_obj_layer: false,
        }
    }
}

#[derive(Debug, Clone, Copy)]
pub struct ObjectRef(usize);

#[derive(Debug, Clone)]
pub struct Object {
    pub id: ObjectId,
    pub name: String,
    pub obj_type: String,
    pub x: f32,
    pub y: f32,
    pub width: f32,
    pub height: f32,
    pub rotation: f32,
    pub gid: Option<u32>,
    pub visible: bool,
    pub properties: Properties,
    pub shape: Option<ObjectShape>,
    pub text: Option<Text>,
}

// For some reason, in the lua encoding, text is stored under shape
// Why????? In any case I made this type to store both a text and an
// actual shape object
enum LuaShapeResolution {
    Text(Text),
    ObjectShape(ObjectShape),
}

impl Object {
    pub fn from_lua(obj_table: &LuaTable, from_obj_layer: bool) -> Result<Self, Error> {
        let lua_shape_res = match obj_table.get::<_, LuaString>("shape")?.to_str()? {
            "text" => LuaShapeResolution::Text(Text::from_lua(obj_table)?),
            s => LuaShapeResolution::ObjectShape(ObjectShape::from_string(s)?),
        };

        let (shape, text) = match lua_shape_res {
            LuaShapeResolution::ObjectShape(s) => (Some(s), None),
            LuaShapeResolution::Text(t) => (None, Some(t)),
        };
        Ok(Object {
            id: ObjectId::new(obj_table.get("id")?, from_obj_layer),
            name: obj_table.get::<_, LuaString>("name")?.to_str()?.to_owned(),
            obj_type: obj_table.get::<_, LuaString>("type")?.to_str()?.to_owned(),
            x: obj_table.get("x")?,
            y: obj_table.get("y")?,
            width: obj_table.get("width")?,
            height: obj_table.get("height")?,
            properties: Properties::from_lua(obj_table)?,
            rotation: obj_table.get("rotation")?,
            visible: obj_table.get("visible")?,
            gid: obj_table.get("gid").ok(),
            shape,
            text,
        })
    }
}

#[derive(Debug, Clone)]
pub enum ObjGroupType {
    ObjectGroup,
}

impl ObjGroupType {
    pub fn from_lua(t: &LuaTable) -> Result<Self, Error> {
        match t.get::<_, LuaString>("type")?.to_str()? {
            "objectgroup" => Ok(ObjGroupType::ObjectGroup),
            s => Err(anyhow!("Unsupported object group type: {}", s)),
        }
    }
}

#[derive(Debug, Clone)]
pub struct ObjectGroup {
    pub name: String,
    pub opacity: f32,
    pub visible: bool,
    pub draworder: DrawOrder,
    pub object_refs: Vec<ObjectRef>,
    pub color: Color,
    pub id: ObjectLayerId,
    pub obj_group_type: ObjGroupType,
    /**
     * Layer index is not preset for tile collision boxes
     */
    pub layer_index: Option<u32>,
    pub properties: Properties,
    pub tintcolor: Option<Color>,
    pub off_x: u32,
    pub off_y: u32,
}

impl ObjectGroup {
    pub fn from_lua(
        objg_table: &LuaTable,
        llid: u32,
        from_obj_layer: bool,
        slab: &mut slab::Slab<Object>,
    ) -> Result<(Self, Vec<(ObjectId, ObjectRef)>), Error> {
        let mut obj_ids_and_refs = Vec::new();

        for object in objg_table.get::<_, LuaTable>("objects")?.sequence_values() {
            let object = Object::from_lua(&object?, from_obj_layer)?;

            obj_ids_and_refs.push((object.id.clone(), ObjectRef(slab.insert(object))));
        }

        let color = match objg_table.get::<_, LuaString>("color") {
            Ok(s) => Color::from_tiled_hex(s.to_str()?)?,
            Err(_) => Color::from_rgb(0xA0, 0xA0, 0x0A4),
        };

        Ok((
            ObjectGroup {
                id: ObjectLayerId {
                    glid: objg_table.get("id")?,
                    llid,
                },
                name: objg_table.get("name")?,
                opacity: objg_table.get("opacity")?,
                visible: objg_table.get("visible")?,
                layer_index: objg_table.get("layer_index").ok(),
                properties: Properties::from_lua(objg_table)?,
                draworder: DrawOrder::from_lua(objg_table)?,
                obj_group_type: ObjGroupType::from_lua(objg_table)?,
                tintcolor: objg_table.get("tintcolor").ok(),
                off_x: objg_table.get("offsetx").unwrap_or(0),
                off_y: objg_table.get("offsety").unwrap_or(0),
                object_refs: obj_ids_and_refs.iter().map(|i| i.1).collect(),
                color,
            },
            obj_ids_and_refs,
        ))
    }

    pub fn get_obj_refs(&self) -> impl Iterator<Item = &ObjectRef> + '_ {
        self.object_refs.iter()
    }
}

#[derive(Debug, Clone)]
// The u32 here represents the duration, TileId is which TileId is assocated with said duration
pub struct Animation(Vec<(TileId, u32)>);

impl Animation {
    pub fn from_lua(t: LuaTable, tileset: u32) -> Result<Self, Error> {
        let mut animation_buffer = Vec::new();
        for animation in t.sequence_values() {
            let animation: LuaTable = animation?;
            animation_buffer.push((
                TileId(animation.get("tileid")?, tileset),
                animation.get("duration")?,
            ));
        }
        Ok(Animation(animation_buffer))
    }
}

#[derive(Debug, Clone)]
pub struct Tile {
    pub id: TileId,
    pub tile_type: Option<String>,
    pub probability: f32,
    pub properties: Properties,
    pub objectgroup: Option<ObjectGroup>,
    pub animation: Option<Animation>,
}

impl Tile {
    pub fn from_lua(
        tile_table: &LuaTable,
        tileset_num: u32,
        slab: &mut slab::Slab<Object>,
    ) -> Result<Self, Error> {
        let objectgroup = match tile_table.get::<_, LuaTable>("objectGroup") {
            Ok(t) => Some(ObjectGroup::from_lua(&t, u32::MAX, false, slab)?.0),
            Err(_) => None,
        };

        Ok(Tile {
            // We have to add 1 here, because Tiled Data stores TileIds + 1, so for consistency,
            // we add 1 here
            id: TileId(
                tile_table.get::<_, LuaInteger>("id")? as u32 + 1,
                tileset_num,
            ),
            tile_type: tile_table.get("type").ok(),
            probability: tile_table.get("probability").unwrap_or(0.0),
            animation: match tile_table.get::<_, LuaTable>("animation") {
                Ok(t) => Some(Animation::from_lua(t, tileset_num)?),
                Err(_) => None,
            },
            properties: match tile_table.get::<_, LuaTable>("properties") {
                Ok(_) => Properties::from_lua(tile_table)?,
                Err(_) => Properties(HashMap::new()),
            },
            objectgroup,
        })
    }
}

#[derive(Debug, PartialEq, Clone)]
pub struct Image {
    pub source: String,
    pub width: u32,
    pub height: u32,
    // Note that although this is parsed, it's not actually used lmao TODO
    pub trans_color: Option<Color>,
}

impl Image {
    pub fn new(it: &LuaTable, prefix: Option<&str>) -> Result<Self, Error> {
        Ok(Image {
            source: prefix.unwrap_or("").to_owned() + it.get::<_, LuaString>("image")?.to_str()?,
            width: it.get("imagewidth")?,
            height: it.get("imageheight")?,
            trans_color: match it.get::<_, LuaString>("transparentcolor") {
                Ok(s) => Some(Color::from_tiled_hex(s.to_str()?)?),
                _ => None,
            },
        })
    }
}

#[derive(Debug, Clone)]
pub struct Tileset {
    pub first_gid: u32,
    pub name: String,
    pub tile_width: u32,
    pub tile_height: u32,
    pub spacing: u32,
    pub margin: u32,
    pub tilecount: u32,
    pub columns: u32,
    pub tiles: HashMap<TileId, Tile>,
    pub properties: Properties,
    pub images: Vec<Image>,
}

impl Tileset {
    pub fn from_lua(
        ts: &LuaTable,
        path_prefix: Option<&str>,
        tileset_number: u32,
        slab: &mut slab::Slab<Object>,
    ) -> Result<Tileset, Error> {
        let mut tiles = HashMap::new();
        for tile_table in ts.get::<_, LuaTable>("tiles")?.sequence_values() {
            let tile = Tile::from_lua(&tile_table?, tileset_number, slab)?;
            tiles.insert(tile.id, tile);
        }

        Ok(Tileset {
            name: ts.get::<_, LuaString>("name")?.to_str()?.to_owned(),
            first_gid: ts.get("firstgid")?,
            tile_width: ts.get("tilewidth")?,
            tile_height: ts.get("tileheight")?,
            spacing: ts.get("spacing")?,
            margin: ts.get("margin")?,
            columns: ts.get("columns")?,
            images: vec![Image::new(ts, path_prefix)?],
            tilecount: ts.get("tilecount")?,
            properties: Properties::from_lua(ts)?,
            tiles,
        })
    }

    fn get_tile(&self, tile_id: &TileId) -> Option<&Tile> {
        self.tiles.get(tile_id)
    }
}

#[derive(Debug, Clone)]
pub struct Tilesets(Vec<Tileset>);

impl Tilesets {
    pub fn get_tile(&self, tile_id: &TileId) -> Option<&Tile> {
        self.0[tile_id.1 as usize].get_tile(tile_id)
    }
}

#[derive(Debug, Clone)]
pub enum TileRenderType {
    Static(Box2<f32>),
    Animated(TagId),
}

pub struct TilesetRenderData {
    // Box2<f32> is the uvs
    uvs: Vec<Box2<f32>>,
    // We pair the Texture and the related SpriteSheet of that texture
    textures_and_spritesheets: Vec<(CachedTexture, SpriteSheet)>,
    // Relates a TileId to a TagId, which is used to get the relevant sprite sheet info
    tile_to_tag_map: HashMap<TileId, TagId>,
}

impl TilesetRenderData {
    pub fn new(tilesets: &Tilesets, engine: &Engine) -> Result<Self, Error> {
        let mut textures_and_spritesheets = Vec::with_capacity(tilesets.0.len());
        let mut uvs = Vec::new();
        let mut tile_to_tag_map = HashMap::new();

        for tileset in tilesets.0.iter() {
            if tileset.images.len() > 1 {
                return Err(anyhow!(
                    "Multiple images per tilesets aren't supported yet. Expected 1 image, got {}",
                    tileset.images.len()
                ));
            }

            let mut fs = engine.fs();
            let mut tileset_img_path = fs.open(&mut Path::new(
                &("/".to_owned() + &tileset.images[0].source),
            ))?;
            let graphics_lock = engine.get::<GraphicsLock>();
            let mut acquired_lock = GraphicsLockExt::lock(&graphics_lock);
            let texture_obj = Texture::from_reader(&mut acquired_lock, &mut tileset_img_path)?;

            drop(acquired_lock);

            let rows = tileset.tilecount / tileset.columns;
            let top = (rows * (tileset.spacing + tileset.tile_height)) + tileset.margin;
            for row in 1..=rows {
                for column in 0..tileset.columns {
                    uvs.push(Box2::new(
                        (tileset.margin
                            + ((column * tileset.tile_width) + column * tileset.spacing))
                            as f32
                            / texture_obj.width() as f32,
                        (tileset.spacing
                            + (top
                                - (tileset.margin
                                    + ((row * tileset.tile_height) + row * tileset.spacing))))
                            as f32
                            / texture_obj.height() as f32,
                        tileset.tile_width as f32 / texture_obj.width() as f32,
                        tileset.tile_height as f32 / texture_obj.height() as f32,
                    ));
                }
            }

            let mut sprite_sheet = SpriteSheet::new();

            for (_, tile) in tileset.tiles.iter() {
                if let Some(animation) = &tile.animation {
                    let from = sprite_sheet.next_frame_id();

                    for (tile_id, duration) in animation.0.iter() {
                        sprite_sheet.insert_frame(Frame {
                            source: None,
                            offset: Vector2::new(0.0, 0.0),
                            uvs: uvs[tile_id.0 as usize],
                            duration: *duration,
                        });
                    }

                    let tag_id = sprite_sheet.insert_tag(Tag {
                        name: None,
                        from,
                        to: sprite_sheet.last_frame_id(),
                        direction: Direction::Forward,
                    });

                    tile_to_tag_map.insert(tile.id, tag_id);
                }
            }

            textures_and_spritesheets.push((CachedTexture::from(texture_obj), sprite_sheet));
        }

        Ok(TilesetRenderData {
            uvs,
            textures_and_spritesheets,
            tile_to_tag_map,
        })
    }
}

impl Drawable for TilesetRenderData {
    fn draw(&self, ctx: &mut Graphics, instance: Instance) {
        let mut y_offset = 0.0;
        for (texture, _) in self.textures_and_spritesheets.iter() {
            texture.draw(ctx, instance.translate2(Vector2::new(0.0, y_offset)));
            y_offset += texture.get().height() as f32;
        }
    }
}

impl DrawableMut for TilesetRenderData {
    fn draw_mut(&mut self, ctx: &mut Graphics, instance: Instance) {
        self.draw(ctx, instance);
    }
}<|MERGE_RESOLUTION|>--- conflicted
+++ resolved
@@ -543,15 +543,8 @@
 
 #[derive(Debug, Clone)]
 pub struct SpriteSheetState {
-<<<<<<< HEAD
-    frame: SpriteFrame,
-    tag: SpriteTag,
+    anim_state: AnimationState,
     sprite_tag: TagId,
-=======
-    animation_state: AnimationState,
-    animated_sprite_index: SpriteId,
-    animated_sprite_tag: TagId,
->>>>>>> 43365e1b
 }
 
 pub struct TileLayerBatches(Vec<TileLayerBatch>);
@@ -662,26 +655,16 @@
                     sprite_id_map.insert((x_cord, y_cord), sprite_id);
 
                     if let Some(t) = ts_render_data.tile_to_tag_map.get(&tile) {
-                        let animation_state = ts_render_data.textures_and_spritesheets
-                            [tile.1 as usize]
+                        let anim_state = ts_render_data.textures_and_spritesheets[tile.1 as usize]
                             .1
                             .at_tag(*t, true);
-<<<<<<< HEAD
                         ss_state[tile.1 as usize].insert(
                             sprite_id,
                             SpriteSheetState {
-                                frame,
-                                tag,
+                                anim_state,
                                 sprite_tag: *t,
                             },
                         );
-=======
-                        ss_state[tile.1 as usize].push(SpriteSheetState {
-                            animation_state,
-                            animated_sprite_index: sprite_id,
-                            animated_sprite_tag: *t,
-                        });
->>>>>>> 43365e1b
                     }
                 }
             }
@@ -703,14 +686,8 @@
         for (i, batch) in self.sprite_batches.iter_mut().enumerate() {
             for (sprite_index, ss_state) in self.sprite_sheet_info[i].iter_mut() {
                 let sprite_sheet = &ts_render_data.textures_and_spritesheets[i].1;
-<<<<<<< HEAD
-                batch[*sprite_index].src = sprite_sheet[ss_state.frame.0].uvs;
-                sprite_sheet.update_animation(dt, &mut ss_state.tag, &mut ss_state.frame);
-=======
-                batch[ss_state.animated_sprite_index].src =
-                    sprite_sheet[ss_state.animation_state.frame_id].uvs;
-                sprite_sheet.update_animation(dt, &mut ss_state.animation_state);
->>>>>>> 43365e1b
+                batch[*sprite_index].src = sprite_sheet[ss_state.anim_state.frame_id].uvs;
+                sprite_sheet.update_animation(dt, &mut ss_state.anim_state);
             }
         }
     }
@@ -741,14 +718,13 @@
 
         // If it's an animated tile, add it to the sprite sheet state hashmap so that it'll get updated correctly
         if let Some(t) = ts_render_data.tile_to_tag_map.get(&tile) {
-            let (frame, tag) = ts_render_data.textures_and_spritesheets[tile.1 as usize]
+            let anim_state = ts_render_data.textures_and_spritesheets[tile.1 as usize]
                 .1
                 .at_tag(*t, true);
             self.sprite_sheet_info[tile.1 as usize].insert(
                 sprite_id,
                 SpriteSheetState {
-                    frame,
-                    tag,
+                    anim_state,
                     sprite_tag: *t,
                 },
             );
