--- conflicted
+++ resolved
@@ -2,9 +2,7 @@
 
 use hv_friends::{
     graphics::{
-        sprite::{
-            Direction, Frame, SpriteFrame, SpriteSheet, SpriteTag, Tag, TagId,
-        },
+        sprite::{Direction, Frame, SpriteFrame, SpriteSheet, SpriteTag, Tag, TagId},
         CachedTexture, Color, Drawable, DrawableMut, Graphics, GraphicsLock, GraphicsLockExt,
         Instance, SpriteBatch, SpriteId, Texture,
     },
@@ -552,13 +550,9 @@
 }
 
 pub struct TileLayerBatch {
-<<<<<<< HEAD
-=======
-    sprite_batches_and_sheets: Vec<(SpriteBatch<CachedTexture>, CachedSpriteSheet)>,
->>>>>>> e50bff96
     sprite_sheet_info: Vec<Vec<SpriteSheetState>>,
     pub sprite_id_map: HashMap<(u32, u32), SpriteId>,
-    sprite_batches: Vec<SpriteBatch>,
+    sprite_batches: Vec<SpriteBatch<CachedTexture>>,
     pub visible: bool,
     pub opacity: f64,
 }
@@ -580,7 +574,8 @@
     ) -> Self {
         // We need 1 sprite batch per texture
         let mut sprite_batches = Vec::with_capacity(ts_render_data.textures_and_spritesheets.len());
-        let mut ss_state: Vec<Vec<SpriteSheetState>> = vec![Vec::new(); ts_render_data.textures_and_spritesheets.len()];
+        let mut ss_state: Vec<Vec<SpriteSheetState>> =
+            vec![Vec::new(); ts_render_data.textures_and_spritesheets.len()];
         let mut sprite_id_map = HashMap::new();
 
         let graphics_lock = engine.get::<GraphicsLock>();
